--- conflicted
+++ resolved
@@ -315,13 +315,9 @@
     entry->XOuter = position.X();
     entry->YOuter = position.Y();
     entry->ZOuter = position.Z();
-<<<<<<< HEAD
     entry->TOuter = position.T();
     if(fTimeInSeconds)
        entry->TOuter *= 1.0E-3/c_light;
-=======
-    entry->TOuter = position.T()*1.0E-3/c_light;
->>>>>>> eb52a5d2
 
     entry->Dxy = candidate->Dxy;
     entry->SDxy = candidate->SDxy ;
@@ -395,14 +391,10 @@
     entry->Edges[2] = candidate->Edges[2];
     entry->Edges[3] = candidate->Edges[3];
 
-<<<<<<< HEAD
     entry->T = position.T();
-    if(fTimeInSeconds)
-       entry->T *= 1.0E-3/c_light;
-=======
-    entry->T = position.T()*1.0E-3/c_light;
     entry->NTimeHits = candidate->NTimeHits;
->>>>>>> eb52a5d2
+    if(fTimeInSeconds)
+       entry->T *= 1.0E-3/c_light;
 
     FillParticles(candidate, &entry->Particles);
   }
@@ -573,11 +565,7 @@
   Jet *entry = 0;
   Double_t pt, signPz, cosTheta, eta, rapidity;
   Double_t ecalEnergy, hcalEnergy;
-<<<<<<< HEAD
-=======
-  const Double_t c_light = 2.99792458E8;
   Int_t i;
->>>>>>> eb52a5d2
 
   array->Sort();
 
@@ -647,21 +635,6 @@
     entry->BetaStar = candidate->BetaStar;
     entry->MeanSqDeltaR = candidate->MeanSqDeltaR;
     entry->PTD = candidate->PTD;
-<<<<<<< HEAD
-    entry->FracPt[0] = candidate->FracPt[0];
-    entry->FracPt[1] = candidate->FracPt[1];
-    entry->FracPt[2] = candidate->FracPt[2];
-    entry->FracPt[3] = candidate->FracPt[3];
-    entry->FracPt[4] = candidate->FracPt[4];
-
-    //--- N-subjettiness variables ----
-
-    entry->Tau1 = candidate->Tau[0];
-    entry->Tau2 = candidate->Tau[1];
-    entry->Tau3 = candidate->Tau[2];
-    entry->Tau4 = candidate->Tau[3];
-    entry->Tau5 = candidate->Tau[4];
-=======
 
     //--- Sub-structure variables ----
 
@@ -677,7 +650,6 @@
       entry->PrunedP4[i] = candidate -> PrunedP4[i];
       entry->SoftDroppedP4[i] = candidate -> SoftDroppedP4[i];
     }
->>>>>>> eb52a5d2
 
     FillParticles(candidate, &entry->Particles);
   }
