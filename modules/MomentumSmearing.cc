/*
 *  Delphes: a framework for fast simulation of a generic collider experiment
 *  Copyright (C) 2012-2014  Universite catholique de Louvain (UCL), Belgium
 *
 *  This program is free software: you can redistribute it and/or modify
 *  it under the terms of the GNU General Public License as published by
 *  the Free Software Foundation, either version 3 of the License, or
 *  (at your option) any later version.
 *
 *  This program is distributed in the hope that it will be useful,
 *  but WITHOUT ANY WARRANTY; without even the implied warranty of
 *  MERCHANTABILITY or FITNESS FOR A PARTICULAR PURPOSE.  See the
 *  GNU General Public License for more details.
 *
 *  You should have received a copy of the GNU General Public License
 *  along with this program.  If not, see <http://www.gnu.org/licenses/>.
 */


/** \class MomentumSmearing
 *
 *  Performs transverse momentum resolution smearing.
 *
 *  \author P. Demin - UCL, Louvain-la-Neuve
 *
 */

#include "modules/MomentumSmearing.h"

#include "classes/DelphesClasses.h"
#include "classes/DelphesFactory.h"
#include "classes/DelphesFormula.h"

#include "ExRootAnalysis/ExRootResult.h"
#include "ExRootAnalysis/ExRootFilter.h"
#include "ExRootAnalysis/ExRootClassifier.h"

#include "TMath.h"
#include "TString.h"
#include "TFormula.h"
#include "TRandom3.h"
#include "TObjArray.h"
#include "TDatabasePDG.h"
#include "TLorentzVector.h"

#include <algorithm> 
#include <stdexcept>
#include <iostream>
#include <sstream>

using namespace std;

//------------------------------------------------------------------------------

MomentumSmearing::MomentumSmearing() :
  fFormula(0), fItInputArray(0)
{
  fFormula = new DelphesFormula;
}

//------------------------------------------------------------------------------

MomentumSmearing::~MomentumSmearing()
{
  if(fFormula) delete fFormula;
}

//------------------------------------------------------------------------------

void MomentumSmearing::Init()
{
  // read resolution formula

  fFormula->Compile(GetString("ResolutionFormula", "0.0"));

  // import input array

  fInputArray = ImportArray(GetString("InputArray", "ParticlePropagator/stableParticles"));
  fItInputArray = fInputArray->MakeIterator();

  // create output array

  fOutputArray = ExportArray(GetString("OutputArray", "stableParticles"));
  
  // KDP - Read in the mass hypothesis to be used for the particle (default to massless)
  fMassHypothesis = GetDouble("MassHypothesis", 0.0);
}

//------------------------------------------------------------------------------

void MomentumSmearing::Finish()
{
  if(fItInputArray) delete fItInputArray;
}

//------------------------------------------------------------------------------

void MomentumSmearing::Process()
{
  Candidate *candidate, *mother;
  Double_t pt, eta, phi, e;

  fItInputArray->Reset();
  while((candidate = static_cast<Candidate*>(fItInputArray->Next())))
  {
    const TLorentzVector &candidatePosition = candidate->Position;
    const TLorentzVector &candidateMomentum = candidate->Momentum;
    eta = candidatePosition.Eta();
    phi = candidatePosition.Phi();
    pt = candidateMomentum.Pt();
    e = candidateMomentum.E();

    // apply smearing formula
    pt = gRandom->Gaus(pt, fFormula->Eval(pt, eta, phi, e) * pt);
    
    if(pt <= 0.0) continue;

    mother = candidate;
    candidate = static_cast<Candidate*>(candidate->Clone());
    eta = candidateMomentum.Eta();
    phi = candidateMomentum.Phi();
<<<<<<< HEAD
    candidate->Momentum.SetPtEtaPhiM(pt, eta, phi, fMassHypothesis);
=======
    candidate->Momentum.SetPtEtaPhiE(pt, eta, phi, pt*TMath::CosH(eta));
    candidate->TrackResolution = fFormula->Eval(pt, eta, phi, e);
>>>>>>> eb66688a
    candidate->AddCandidate(mother);
        
    fOutputArray->Add(candidate);
  }
}

//------------------------------------------------------------------------------<|MERGE_RESOLUTION|>--- conflicted
+++ resolved
@@ -119,12 +119,8 @@
     candidate = static_cast<Candidate*>(candidate->Clone());
     eta = candidateMomentum.Eta();
     phi = candidateMomentum.Phi();
-<<<<<<< HEAD
     candidate->Momentum.SetPtEtaPhiM(pt, eta, phi, fMassHypothesis);
-=======
-    candidate->Momentum.SetPtEtaPhiE(pt, eta, phi, pt*TMath::CosH(eta));
     candidate->TrackResolution = fFormula->Eval(pt, eta, phi, e);
->>>>>>> eb66688a
     candidate->AddCandidate(mother);
         
     fOutputArray->Add(candidate);
